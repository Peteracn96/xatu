#include "xatu/Result.hpp"
#include <complex>

namespace xatu {


double Result::kineticEnergy(int stateindex){
    arma::cx_vec coefs = eigvec.col(stateindex);
    std::complex<double> energy = arma::cdot(coefs, exciton.HK*coefs);
    return energy.real();
}

double Result::potentialEnergy(int stateindex){
    arma::cx_vec coefs = eigvec.col(stateindex);
    arma::cx_mat HV = exciton.HBS - exciton.HK;
    std::complex<double> energy = arma::cdot(coefs, HV*coefs);
    return energy.real();
}

double Result::bindingEnergy(int stateindex, double gap){
    double energy;
    if (gap == -1){
        gap = determineGap();
    }
    else if (gap < 0){
        std::cout << "Provided gap value must be positive" << std::endl;
    }

    energy = eigval(stateindex) - gap;
    return energy;
}

// Routine to compute the gap from the bands based on the position of the centre
// of the exciton and the bands used. Beware: The gap is computed using only the 
// bands that are used in the exciton formation.
double Result::determineGap(){
    int stateindex = 0; // Ground state
    int kIndex = findExcitonPeak(stateindex);
    int valence = exciton.bandToIndex[exciton.valenceBands.max()];
    int conduction = exciton.bandToIndex[exciton.conductionBands.min()];

    double gap = exciton.eigvalKStack.col(kIndex)(conduction) - 
                 exciton.eigvalKStack.col(kIndex)(valence);
    return gap;
}

// Routine to find the k index where the exciton has the maximum amplitude, which
// usually corresponds with the band gap location
int Result::findExcitonPeak(int stateindex){
    int index = eigvec.col(stateindex).index_max();
    int bandCombinations = exciton.valenceBands.n_elem*exciton.conductionBands.n_elem;
    index = (int)index/bandCombinations;
    return index;
}

/* Routine to compute the expected Sz spin value of the electron
and hole that form a given exciton. */
arma::cx_vec Result::spinX(int stateindex){

    arma::cx_vec coefs = eigvec.col(stateindex);
    
    // Initialize Sz for both electron and hole to zero
    arma::cx_double electronSpin = 0;
    arma::cx_double holeSpin = 0;
    double totalSpin = 0;
    int dimX = exciton.basisStates.n_rows;

    arma::cx_vec spinEigvalues = {1./2, -1./2};
    arma::cx_vec spinVector = arma::zeros<arma::cx_vec>(exciton.basisdim);
    int vecIterator = 0;
    for(int atomIndex = 0; atomIndex < exciton.natoms; atomIndex++){
        int species = exciton.motif.row(atomIndex)(3);
        int norbitals = exciton.orbitals(species);
        spinVector.subvec(vecIterator, vecIterator + norbitals - 1) = 
                          arma::kron(arma::ones(norbitals/2), spinEigvalues);
        vecIterator += exciton.orbitals(species);
    }
    
	arma::cx_vec eigvec, spinEigvec;

    // Initialize hole spin and electron spin operators
    int nvbands = exciton.valenceBands.n_elem;
    int ncbands = exciton.conductionBands.n_elem;
    int npairs = nvbands*ncbands;

    arma::cx_mat spinHole = arma::zeros<arma::cx_mat>(dimX, dimX);
    arma::cx_mat spinElectron = arma::zeros<arma::cx_mat>(dimX, dimX);

    arma::cx_mat vMatrix = arma::eye<arma::cx_mat>(nvbands, nvbands);
    arma::cx_mat cMatrix = arma::eye<arma::cx_mat>(ncbands, ncbands);

    // Initialize list of pairs of valence-conduction bands
    arma::mat bandPairs = arma::zeros(npairs, 2);
    int i = 0;
    for(double v : exciton.valenceBands){
        for(double c : exciton.conductionBands){
            bandPairs.row(i) = arma::rowvec{v, c};
            i++;
        }
    }

    for(unsigned int k = 0; k < exciton.kpoints.n_rows; k++){
        arma::cx_mat spinHoleReduced = arma::zeros<arma::cx_mat>(nvbands, nvbands);
        arma::cx_mat spinElectronReduced = arma::zeros<arma::cx_mat>(ncbands, ncbands);
        for(int i = 0; i < nvbands; i++){
            int vIndex = exciton.bandToIndex[exciton.valenceBands(i)];
            for(int j = 0; j < nvbands; j++){
                int vIndex2 = exciton.bandToIndex[exciton.valenceBands(j)];
                eigvec = exciton.eigvecKStack.slice(k).col(vIndex);
                spinEigvec = eigvec % spinVector;
                eigvec = exciton.eigvecKStack.slice(k).col(vIndex2);
                spinHoleReduced(i,j) = arma::cdot(eigvec, spinEigvec);
            }
        }
        for(int i = 0; i < ncbands; i++){
            int cIndex = exciton.bandToIndex[exciton.conductionBands(i)];
            for(int j = 0; j < ncbands; j++){
                int cIndex2 = exciton.bandToIndex[exciton.conductionBands(j)];
                eigvec = exciton.eigvecKQStack.slice(k).col(cIndex);
                spinEigvec = eigvec % spinVector;
                eigvec = exciton.eigvecKQStack.slice(k).col(cIndex2);
                spinElectronReduced(i,j) = arma::cdot(eigvec, spinEigvec);
            }
        }
            
        spinHole.submat(k*npairs, k*npairs, (k+1)*npairs - 1, (k+1)*npairs - 1) = arma::kron(cMatrix, spinHoleReduced);
        spinElectron.submat(k*npairs, k*npairs, (k+1)*npairs - 1, (k+1)*npairs - 1) = arma::kron(spinElectronReduced, vMatrix);
    }

    // Perform tensor products with the remaining quantum numbers
    holeSpin = -arma::cdot(coefs, spinHole*coefs);
    electronSpin = arma::cdot(coefs, spinElectron*coefs);
    totalSpin = real((holeSpin + electronSpin));
    
    arma::cx_vec results = {holeSpin, electronSpin, totalSpin};
    return results;
}

arma::cx_mat Result::diagonalizeC3(const arma::vec& states){
    arma::mat C3 = exciton.C3ExcitonBasisRep();
    arma::cx_mat degenerateSubspaceC3 = arma::zeros<arma::cx_mat>(states.n_elem, states.n_elem);
    arma::cx_vec state = eigvec.col(states(0));
    arma::cout << "First C3: " << arma::cdot(state, C3*state) << arma::endl;
    arma::cout << "Second C3: " << arma::cdot(state, C3*C3*state) << arma::endl;
    arma::cout << "Third C3: " << arma::cdot(state, C3*C3*C3*state) << arma::endl;
    for(unsigned int i = 0; i < states.n_elem; i++){
        for(unsigned int j = 0; j < states.n_elem; j++){
            arma::cx_vec rowState = eigvec.col(states(i));
            arma::cx_vec columnState = eigvec.col(states(j));

            degenerateSubspaceC3(i, j) = arma::cdot(rowState, C3*columnState);
        }
    }

    std::cout << degenerateSubspaceC3 << std::endl;
    arma::cx_vec eigvalC3;
    arma::cx_mat eigvecC3;
    arma::eig_gen(eigvalC3, eigvecC3, degenerateSubspaceC3);
    std::cout << "C3 eigval:\n" << eigvalC3 << std::endl;
    return eigvecC3;
}

arma::cx_mat Result::symmetrizeStates(const arma::cx_vec& state, const arma::cx_vec& degState){
    arma::mat C3 = exciton.C3ExcitonBasisRep();
    double alpha, phase;
    arma::vec values = arma::linspace(0, 1, 100);
    arma::vec phaseValues = arma::linspace(0, 2*PI, 100);
    std::complex<double> imag(0, 1);
    arma::cx_vec linearCombination, rotated;
    double target = -1;
    double scalar;
    for(double value : values){
        for(double theta : phaseValues){
            linearCombination = state*value*exp(imag*theta) + degState*sqrt(1 - value*value);
            rotated = C3*linearCombination;
            scalar = abs(arma::dot(linearCombination, rotated));
            if(target < scalar){
                target = scalar;
                alpha = value;
            }
        }
    }
    std::cout << "alpha value is: " << alpha << std::endl;
    arma::cx_vec symmetrizedState    = state*alpha*exp(imag*phase) + degState*sqrt(1 - alpha*alpha);
    arma::cx_vec degSymmetrizedState = state*sqrt(1 - alpha*alpha) - degState*alpha*exp(imag*phase);
    arma::cx_mat states(exciton.excitonbasisdim, 2);
    states.col(0) = symmetrizedState;
    states.col(1) = degSymmetrizedState;

    return states;
}

void Result::writeReciprocalAmplitude(const arma::cx_vec& statecoefs, FILE* textfile){
    fprintf(textfile, "kx\tky\tkz\tProb.\n");
    int nbandsCombinations = exciton.conductionBands.n_elem * exciton.valenceBands.n_elem;
    for (int i = 0; i < exciton.kpoints.n_rows; i++){
        double coef = 0;
        for(int nband = 0; nband < nbandsCombinations; nband++){
            coef += abs(statecoefs(nbandsCombinations*i + nband))*
                    abs(statecoefs(nbandsCombinations*i + nband));
        };
        coef /= arma::norm(exciton.kpoints.row(1) - exciton.kpoints.row(0)); // L2 norm instead of l2
        fprintf(textfile, "%11.8lf\t%11.8lf\t%11.8lf\t%11.8lf\n", 
                    exciton.kpoints.row(i)(0), exciton.kpoints.row(i)(1), exciton.kpoints.row(i)(2), coef);
    };
    fprintf(textfile, "#\n");
}

void Result::writeReciprocalAmplitude(int stateindex, FILE* textfile){
    arma::cx_vec statecoefs = eigvec.col(stateindex);
    writeReciprocalAmplitude(statecoefs, textfile);
};

/* Method to write the phase and module of each exciton coefficient. Note that this
routine is only intended to be used with excitons formed only with one electron-hole combination
for each k. */
void Result::writePhase(const arma::cx_vec& statecoefs, FILE* textfile){
    if(exciton.bandList.n_elem != 2){
        throw std::logic_error("writePhase requires only one valence and conduction bands");
    }
    fprintf(textfile, "kx\tky\tkz\tMod.\tArg.\n");
    int nbandsCombinations = exciton.conductionBands.n_elem * exciton.valenceBands.n_elem;
    double module, phase;
    for (int i = 0; i < exciton.kpoints.n_rows; i++){
        module = abs(statecoefs(i));
        phase = arg(statecoefs(i));
        fprintf(textfile, "%11.8lf\t%11.8lf\t%11.8lf\t%11.8lf\t%11.8lf\n", 
                    exciton.kpoints.row(i)(0), exciton.kpoints.row(i)(1), exciton.kpoints.row(i)(2), 
                    module, phase);
    };
    fprintf(textfile, "#\n");
}

void Result::writePhase(int stateindex, FILE* textfile){
    arma::cx_vec coefs = eigvec.col(stateindex);
    writePhase(coefs, textfile);
}

void Result::writeExtendedReciprocalAmplitude(const arma::cx_vec& statecoefs, FILE* textfile){
    int nbandsCombinations = exciton.conductionBands.n_elem * exciton.valenceBands.n_elem;
    double boxLimit = boundingBoxBZ();

    for (int i = 0; i < exciton.kpoints.n_rows; i++){
        double coef = 0;
        for(int nband = 0; nband < nbandsCombinations; nband++){
            coef += abs(statecoefs(nbandsCombinations*i + nband))*
                    abs(statecoefs(nbandsCombinations*i + nband));
        };
        coef /= arma::norm(exciton.kpoints.row(1) - exciton.kpoints.row(0)); // L2 norm instead of l2
        arma::mat cells = exciton.generateCombinations(3, exciton.ndim, true);
        for(unsigned int n = 0; n < cells.n_rows; n++){
            arma::rowvec cell = arma::rowvec(3);
            for(int j = 0; j < exciton.ndim; j++){
                cell += cells.row(n)(j)*exciton.reciprocalLattice.row(j);
            }
            arma::rowvec displaced_k = exciton.kpoints.row(i) + cell;
            if(abs(displaced_k(0)) < boxLimit && abs(displaced_k(1)) < boxLimit){
                fprintf(textfile, "%11.8lf\t%11.8lf\t%11.8lf\t%11.8lf\n", 
                    displaced_k(0), displaced_k(1), displaced_k(2), coef);
            }
        }
        
    };
    fprintf(textfile, "#\n");
}

void Result::writeExtendedReciprocalAmplitude(int stateindex, FILE* textfile){
    arma::cx_vec statecoefs = eigvec.col(stateindex);
    writeExtendedReciprocalAmplitude(statecoefs, textfile);
}

void Result::writeExtendedPhase(const arma::cx_vec& statecoefs, FILE* textfile){
    if(exciton.bandList.n_elem != 2){
        throw std::logic_error("writeExtendedPhase requires only one valence and conduction bands");
    }
    fprintf(textfile, "kx\tky\tkz\tMod.\tArg.\n");
    int nbandsCombinations = exciton.conductionBands.n_elem * exciton.valenceBands.n_elem;
    double boxLimit = boundingBoxBZ();
    double module, phase;
    for (int i = 0; i < exciton.kpoints.n_rows; i++){
        module = abs(statecoefs(i));
        module /= arma::norm(exciton.kpoints.row(1) - exciton.kpoints.row(0)); // L2 norm instead of l2

        phase = arg(statecoefs(i));
        
        arma::mat cells = exciton.generateCombinations(3, exciton.ndim, true);
        for(unsigned int n = 0; n < cells.n_rows; n++){
            arma::rowvec cell = cells.row(n)(0)*exciton.reciprocalLattice.row(0) + 
                                cells.row(n)(1)*exciton.reciprocalLattice.row(1);
            arma::rowvec displaced_k = exciton.kpoints.row(i) + cell;
            if(abs(displaced_k(0)) < boxLimit && abs(displaced_k(1)) < boxLimit){
                fprintf(textfile, "%11.8lf\t%11.8lf\t%11.8lf\t%11.8lf\t%11.8lf\n", 
                    displaced_k(0), displaced_k(1), displaced_k(2), module, phase);
            }
        }
        
    };
    fprintf(textfile, "#\n");
}

void Result::writeExtendedPhase(int stateindex, FILE* textfile){
    arma::cx_vec statecoefs = eigvec.col(stateindex);
    writeExtendedPhase(statecoefs, textfile);
}

void Result::writeRealspaceAmplitude(const arma::cx_vec& statecoefs, int holeIndex,
                                     const arma::rowvec& holeCell, FILE* textfile, int ncells){

    arma::rowvec holePosition = exciton.motif.row(holeIndex).subvec(0, 2) + holeCell;
    fprintf(textfile, "%11.8lf\t%11.8lf\t%14.11lf\n", holePosition(0), holePosition(1), 0.0);

    double radius = arma::norm(exciton.bravaisLattice.row(0)) * ncells;
    arma::mat cellCombinations = exciton.truncateSupercell(exciton.ncell, radius);
    arma::vec coefs = arma::zeros(cellCombinations.n_rows*exciton.motif.n_rows);
    int it = 0;

    // Compute probabilities
    for(unsigned int cellIndex = 0; cellIndex < cellCombinations.n_rows; cellIndex++){
        arma::rowvec cell = cellCombinations.row(cellIndex);
        for (unsigned int atomIndex = 0; atomIndex < exciton.motif.n_rows; atomIndex++){
            //coefs(it) = atomCoefficientSquared(atomIndex, cell, holeCell, RScoefs);
            coefs(it) = realSpaceWavefunction(statecoefs, atomIndex, holeIndex, cell, holeCell);
            it++;
        }
    }

    // Write probabilities to file
    it = 0;
    for(unsigned int cellIndex = 0; cellIndex < cellCombinations.n_rows; cellIndex++){
        arma::rowvec cell = cellCombinations.row(cellIndex);
        for(unsigned int atomIndex = 0; atomIndex < exciton.motif.n_rows; atomIndex++){
            arma::rowvec position = exciton.motif.row(atomIndex).subvec(0, 2) + cell;
            fprintf(textfile, "%11.8lf\t%11.8lf\t%14.11lf\n",
                            position(0), position(1), coefs(it));
            it++;
        }
    }
    fprintf(textfile, "#\n");                              
}

void Result::writeRealspaceAmplitude(int stateindex, int holeIndex, 
                                     const arma::rowvec& holeCell, FILE* textfile, int ncells){

    arma::cx_vec statecoefs = eigvec.col(stateindex);
    writeRealspaceAmplitude(statecoefs, holeIndex, holeCell, textfile, ncells);
}

/* Method to write the eigenvalues into a file. Requires pointer to file, and has optional
argument n to specify the number of eigenvalues to write (ascending order). */
void Result::writeEigenvalues(FILE* textfile, int n){

    if(n > exciton.excitonbasisdim || n < 0){
        throw std::invalid_argument("Optional argument n must be a positive integer equal or below basisdim");
    }

    fprintf(textfile, "%d\t", exciton.excitonbasisdim);
    int maxEigval = (n == 0) ? exciton.excitonbasisdim : n;  
    for(unsigned int i = 0; i < maxEigval; i++){
        fprintf(textfile, "%11.7lf\t", eigval(i));
    }
    fprintf(textfile, "\n");
}

/* Method to write eigenstates into a file. Has optional argument n to specify the number of states
to write (in ascending energy order) */
void Result::writeStates(FILE* textfile, int n){
    if(n > exciton.excitonbasisdim || n < 0){
        throw std::invalid_argument("Optional argument n must be a positive integer equal or below basisdim");
    }
    // First write basis
    fprintf(textfile, "%d\n", exciton.excitonbasisdim);
    for(unsigned int i = 0; i < exciton.excitonbasisdim; i++){
        arma::irowvec state = exciton.basisStates.row(i);
        arma::rowvec kpoint = exciton.kpoints.row(state(2));
        int v = state(0);
        int c = state(1);
        fprintf(textfile, "%11.7lf\t%11.7lf\t%11.7lf\t%d\t%d\n", 
                kpoint(0), kpoint(1), kpoint(2), v, c);
    }

    int nstates = (n == 0) ? exciton.excitonbasisdim : n;  
    for(unsigned int i = 0; i < nstates; i++){
        for(unsigned int j = 0; j < exciton.excitonbasisdim; j++){
            fprintf(textfile, "%11.7lf\t%11.7lf\t", 
                    real(eigvec.col(i)(j)), imag(eigvec.col(i)(j)));
        }
        fprintf(textfile, "\n");
    }
}

void Result::writeAbsorptionSpectrum(){

    int nR = exciton.unitCellList.n_rows;
    int norb = exciton.basisdim;
    int norb_ex = exciton.excitonbasisdim;
<<<<<<< HEAD
    int nv = exciton.valenceBands.n_elem;
    int nc = exciton.conductionBands.n_elem;

    //arma::mat nRvec = {{0,0,0}, {-1,0,0}, {0, -1, 0}, {0, 1, 0}, {1,0,0}}; // This has to be adapted.
    arma::mat nRvec = exciton.unitCellList;
=======
    int filling = exciton.filling;
    int nv = exciton.valenceBands.n_elem;
    int nc = exciton.conductionBands.n_elem;

    arma::mat Rvec = exciton.unitCellList;
>>>>>>> c3d8d329
    // Extend bravais lattice to 3x3 matrix
    arma::mat R = arma::zeros(3, 3);
    for (int i = 0; i < exciton.bravaisLattice.n_rows; i++){
        R.row(i) = exciton.bravaisLattice.row(i);
    }

<<<<<<< HEAD
    arma::mat B = exciton.motif.cols(0, 2);
    arma::cube hhop = arma::real(exciton.hamiltonianMatrices);
=======
    // arma::mat B = exciton.motif.cols(0, 2);
    arma::mat extendedMotif = arma::zeros(exciton.basisdim, 3);
    int it = 0;
    for(int i = 0; i < exciton.natoms; i++){
        arma::rowvec atom = exciton.motif.row(i).subvec(0, 2);
        int species = exciton.motif.row(i)(3);
        for(int j = 0; j < exciton.orbitals(species); j++){
            extendedMotif.row(it) = atom; 
            it++;
        }
    }
    arma::cx_cube hhop = exciton.hamiltonianMatrices;
>>>>>>> c3d8d329
    arma::cube shop(arma::size(hhop));
    if (exciton.overlapMatrices.empty()){
        for (int i = 0; i < hhop.n_slices; i++){
            shop.slice(i) = arma::eye(size(hhop.slice(i)));
        }
    }
    else{
        shop = arma::real(exciton.overlapMatrices);
    }
    int nk = exciton.nk;
    arma::vec rkx = exciton.kpoints.col(0);
    arma::vec rky = exciton.kpoints.col(1);
    arma::vec rkz = exciton.kpoints.col(2);

<<<<<<< HEAD
    skubo_w_(&nR, &norb, &norb_ex, &nv, nRvec.memptr(), R.memptr(), B.memptr(), hhop.memptr(), shop.memptr(), &nk, rkx.memptr(),
=======
    skubo_w_(&nR, &norb, &norb_ex, &nv, &nc, &filling, 
             Rvec.memptr(), R.memptr(), extendedMotif.memptr(), hhop.memptr(), shop.memptr(), &nk, rkx.memptr(),
>>>>>>> c3d8d329
             rky.memptr(), rkz.memptr(), m_eigvec.memptr(), m_eigval.memptr());
}

double Result::fourierTransformExciton(int stateindex, const arma::rowvec& electron_position, 
                                       const arma::rowvec& hole_position){

    arma::cx_vec coefs = eigvec.col(stateindex);

    int kBlock = 0;
    int kBlockEnd = 0;

    int dimTB = exciton.basisdim;
    int nk = exciton.nk;
    arma::cx_double ft;
    std::complex<double> imag(0,1);
    // Matrix dimension is: #orbitals*#motif*#orbitals

    for (int i = 0; i < nk; i++){

        kBlockEnd += (exciton.excitonbasisdim/nk);
        
        arma::cx_vec A = coefs(arma::span(kBlock, kBlockEnd - 1));
        //arma::cx_vec v = exciton.eigvecKStack.slice(i).col();
        //arma::cx_vec c = exciton.eigvecKStack.slice(i).col();
        double summed_coefs = pow(arma::norm(A), 2);

        ft += summed_coefs * std::exp(-imag*arma::dot(exciton.kpoints.row(i), electron_position - hole_position));

        kBlock = kBlockEnd;
    };
    double result = std::real(ft);

    return result;
}

// Routine to determine the size of a box that contains the reciprocal unit cell as given
// by the BZ mesh. Intended to use with full BZ meshes. Returns half the side of the box.
double Result::boundingBoxBZ(){
    double max_x = arma::max(exciton.kpoints.col(0));
    double max_y = arma::max(exciton.kpoints.col(1));

    double value = (max_x > max_y) ? max_x : max_y;
    return value;
}

double Result::realSpaceWavefunction(const arma::cx_vec& BSEcoefs, int electronIndex, int holeIndex,
                             const arma::rowvec& eCell, const arma::rowvec& hCell){

    std::complex<double> imag(0, 1);
    double totalAmplitude = 0;
    arma::cx_vec eigvec = arma::cx_vec(BSEcoefs);
    int eOrbitals = exciton.orbitals(exciton.motif.row(electronIndex)(3));
    int hOrbitals = exciton.orbitals(exciton.motif.row(holeIndex)(3));

    // Compute index corresponding to electron and hole
    int eIndex = 0;
    int hIndex = 0;
    for(unsigned int i = 0; i < electronIndex; i++){
        eIndex += exciton.orbitals(exciton.motif.row(i)(3));
    }
    for(unsigned int i = 0; i < holeIndex; i++){
        hIndex += exciton.orbitals(exciton.motif.row(i)(3));
    }
    eigvec = addExponential(eigvec, eCell - hCell);

    for(int alpha = 0; alpha < eOrbitals; alpha++){
        for(int beta = 0; beta < hOrbitals; beta++){

        arma::cx_cube c = exciton.eigvecKQStack.tube(eIndex + alpha, exciton.valenceBands.n_elem, 
                                eIndex + alpha, exciton.valenceBands.n_elem + exciton.conductionBands.n_elem - 1);
        arma::cx_rowvec cFlat = arma::reshape(c, 1, c.n_elem, 1);
        arma::cx_rowvec cExtended = arma::kron(cFlat, arma::ones<arma::cx_rowvec>(exciton.valenceBands.n_elem));

        arma::cx_cube v = exciton.eigvecKStack.tube(hIndex + beta, 0, 
                                hIndex + beta, exciton.valenceBands.n_elem - 1);

        arma::cx_rowvec vFlat = arma::reshape(v, 1, v.n_elem, 1);
        arma::cx_rowvec vExtended = arma::zeros<arma::cx_rowvec>(vFlat.n_elem*exciton.conductionBands.n_elem);
        int blockSize = exciton.conductionBands.n_elem * exciton.valenceBands.n_elem;
        for(unsigned int i = 0; i < exciton.nk; i++){
            vExtended.subvec(i*blockSize, (i + 1)*blockSize - 1) = arma::kron(arma::ones<arma::cx_rowvec>(exciton.conductionBands.n_elem), 
                                                        vFlat.subvec(i*exciton.valenceBands.n_elem, (i + 1)*exciton.valenceBands.n_elem - 1));
        }
        
        arma::cx_rowvec coefs = cExtended % arma::conj(vExtended);

        totalAmplitude += std::norm(arma::dot(coefs, eigvec));    
        }
    }

    return totalAmplitude;
};

arma::cx_vec Result::addExponential(arma::cx_vec& coefs, const arma::rowvec& cell){

    arma::vec product = exciton.kpoints * cell.t();
    std::complex<double> imag(0, 1);
    arma::cx_vec exponentials = arma::exp(imag*product);
    int nBandCombinations = exciton.valenceBands.n_elem*exciton.conductionBands.n_elem;
    exponentials = arma::kron(exponentials, arma::ones<arma::cx_vec>(nBandCombinations));

    coefs = coefs % exponentials;

    return coefs;
}


// This routine requires having ALL eigenvectors from the Bloch Hamiltonian, otherwise it is not possible to compute.
// Meaning bool storeAllVectors must be set to TRUE when initializing the exciton object.
std::complex<double> Result::densityMatrix(Exciton& exciton, const arma::cx_vec& BSEcoefs, 
                                    int eIndex, int hIndex){

    std::complex<double> rho;
    int nk = exciton.nk;
    int nc = exciton.conductionBands.n_elem;
    int nv = exciton.valenceBands.n_elem;

    for (int i = 0; i < exciton.basisStates.n_rows; i++){
        arma::irowvec state = exciton.basisStates.row(i);
        int v = state(0);
        int c = state(1);
        int vI = i%nv;
        int cI = (int)(i/nv)%nc;
        int kIndex = state(2);
        arma::rowvec k = exciton.kpoints.row(kIndex);

        // Conduction term
        for (int cIndex = 0; cIndex < nc; cIndex++){
            int c2 = exciton.conductionBands(cIndex);
            rho += std::conj(BSEcoefs(vI + cIndex*nv + kIndex*nc*nv))*BSEcoefs(i)*
                    std::conj(exciton.eigvecKQStack.slice(kIndex)(eIndex, c2))*
                    exciton.eigvecKQStack.slice(kIndex)(hIndex, c);
        }
        // Valence term
        for (int vIndex = 0; vIndex < nv; vIndex++){
            int v2 = exciton.valenceBands(vIndex);
            rho -= std::conj(BSEcoefs(vIndex + cI*nv + kIndex*nc*nv))*BSEcoefs(i)*
                    std::conj(exciton.eigvecKStack.slice(kIndex)(eIndex, v))*
                    exciton.eigvecKStack.slice(kIndex)(hIndex, v2);
        }
    }
    
    // Fermi sea term;
    for(int i = 0; i < exciton.kpoints.n_rows; i++){
        arma::cx_rowvec blochState = exciton.eigvecKStack.slice(i).row(eIndex);
        blochState = blochState(arma::span(0, exciton.fermiLevel));
        arma::cx_rowvec blochState2 = exciton.eigvecKStack.slice(i).row(hIndex);
        blochState2 = blochState2(arma::span(0, exciton.fermiLevel));

        rho += arma::cdot(blochState, blochState2);
    }

    return rho;
};

// This routine requires having ALL eigenvectors from the Bloch Hamiltonian, otherwise it is not possible to compute.
// Meaning bool storeAllVectors must be set to TRUE when initializing the exciton object.
std::complex<double> Result::densityMatrixK(int kIndex, Exciton& exciton, const arma::cx_vec& BSEcoefs, 
                                    int eIndex, int hIndex){

    std::complex<double> rho;
    int nk = exciton.nk;
    int nc = exciton.conductionBands.n_elem;
    int nv = exciton.valenceBands.n_elem;

    for (int cIndex = 0; cIndex < nc; cIndex++){
        for (int vIndex = 0; vIndex < nv; vIndex++){
            int v = exciton.valenceBands(vIndex);
            int c = exciton.conductionBands(cIndex);
            arma::rowvec k = exciton.kpoints.row(kIndex);

            // Conduction term
            for (int cIndex2 = 0; cIndex2 < nc; cIndex2++){
                int c2 = exciton.conductionBands(cIndex2);
                rho += std::conj(BSEcoefs(vIndex + cIndex2*nv + kIndex*nc*nv))*
                        BSEcoefs(vIndex + cIndex*nv + kIndex*nc*nv)*
                        std::conj(exciton.eigvecKStack.slice(kIndex)(eIndex, c2))*
                        exciton.eigvecKStack.slice(kIndex)(hIndex, c);
            }
            // Valence term
            for (int vIndex2 = 0; vIndex2 < nv; vIndex2++){
                int v2 = exciton.valenceBands(vIndex2);
                rho -= std::conj(BSEcoefs(vIndex2 + cIndex*nv + kIndex*nc*nv))*
                        BSEcoefs(vIndex + cIndex*nv + kIndex*nc*nv)*
                        std::conj(exciton.eigvecKStack.slice(kIndex)(eIndex, v))*
                        exciton.eigvecKStack.slice(kIndex)(hIndex, v2);
            }
        }
    }

    // Fermi sea term;
    arma::cx_rowvec blochState = exciton.eigvecKStack.slice(kIndex).row(eIndex);
    blochState = blochState(arma::span(0, exciton.fermiLevel));
    arma::cx_rowvec blochState2 = exciton.eigvecKStack.slice(kIndex).row(hIndex);
    blochState2 = blochState2(arma::span(0, exciton.fermiLevel));

    rho += arma::cdot(blochState, blochState2);
    return rho;
};

}<|MERGE_RESOLUTION|>--- conflicted
+++ resolved
@@ -393,29 +393,17 @@
     int nR = exciton.unitCellList.n_rows;
     int norb = exciton.basisdim;
     int norb_ex = exciton.excitonbasisdim;
-<<<<<<< HEAD
-    int nv = exciton.valenceBands.n_elem;
-    int nc = exciton.conductionBands.n_elem;
-
-    //arma::mat nRvec = {{0,0,0}, {-1,0,0}, {0, -1, 0}, {0, 1, 0}, {1,0,0}}; // This has to be adapted.
-    arma::mat nRvec = exciton.unitCellList;
-=======
     int filling = exciton.filling;
     int nv = exciton.valenceBands.n_elem;
     int nc = exciton.conductionBands.n_elem;
 
     arma::mat Rvec = exciton.unitCellList;
->>>>>>> c3d8d329
     // Extend bravais lattice to 3x3 matrix
     arma::mat R = arma::zeros(3, 3);
     for (int i = 0; i < exciton.bravaisLattice.n_rows; i++){
         R.row(i) = exciton.bravaisLattice.row(i);
     }
 
-<<<<<<< HEAD
-    arma::mat B = exciton.motif.cols(0, 2);
-    arma::cube hhop = arma::real(exciton.hamiltonianMatrices);
-=======
     // arma::mat B = exciton.motif.cols(0, 2);
     arma::mat extendedMotif = arma::zeros(exciton.basisdim, 3);
     int it = 0;
@@ -428,7 +416,6 @@
         }
     }
     arma::cx_cube hhop = exciton.hamiltonianMatrices;
->>>>>>> c3d8d329
     arma::cube shop(arma::size(hhop));
     if (exciton.overlapMatrices.empty()){
         for (int i = 0; i < hhop.n_slices; i++){
@@ -443,12 +430,8 @@
     arma::vec rky = exciton.kpoints.col(1);
     arma::vec rkz = exciton.kpoints.col(2);
 
-<<<<<<< HEAD
-    skubo_w_(&nR, &norb, &norb_ex, &nv, nRvec.memptr(), R.memptr(), B.memptr(), hhop.memptr(), shop.memptr(), &nk, rkx.memptr(),
-=======
     skubo_w_(&nR, &norb, &norb_ex, &nv, &nc, &filling, 
              Rvec.memptr(), R.memptr(), extendedMotif.memptr(), hhop.memptr(), shop.memptr(), &nk, rkx.memptr(),
->>>>>>> c3d8d329
              rky.memptr(), rkz.memptr(), m_eigvec.memptr(), m_eigval.memptr());
 }
 
