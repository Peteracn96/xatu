#include "xatu/Result.hpp"
#include <complex>

namespace xatu {


double Result::kineticEnergy(int stateindex){
    arma::cx_vec coefs = eigvec.col(stateindex);
    std::complex<double> energy = arma::cdot(coefs, exciton.HK*coefs);
    return energy.real();
}

double Result::potentialEnergy(int stateindex){
    arma::cx_vec coefs = eigvec.col(stateindex);
    arma::cx_mat HV = exciton.HBS - exciton.HK;
    std::complex<double> energy = arma::cdot(coefs, HV*coefs);
    return energy.real();
}

double Result::bindingEnergy(int stateindex, double gap){
    double energy;
    if (gap == -1){
        gap = determineGap();
    }
    else if (gap < 0){
        std::cout << "Provided gap value must be positive" << std::endl;
    }

    energy = eigval(stateindex) - gap;
    return energy;
}

// Routine to compute the gap from the bands based on the position of the centre
// of the exciton and the bands used. Beware: The gap is computed using only the 
// bands that are used in the exciton formation.
double Result::determineGap(){
    int stateindex = 0; // Ground state
    int kIndex = findExcitonPeak(stateindex);
    int valence = exciton.bandToIndex[exciton.valenceBands.max()];
    int conduction = exciton.bandToIndex[exciton.conductionBands.min()];

    double gap = exciton.eigvalKStack.col(kIndex)(conduction) - 
                 exciton.eigvalKStack.col(kIndex)(valence);
    return gap;
}

// Routine to find the k index where the exciton has the maximum amplitude, which
// usually corresponds with the band gap location
int Result::findExcitonPeak(int stateindex){
    int index = eigvec.col(stateindex).index_max();
    int bandCombinations = exciton.valenceBands.n_elem*exciton.conductionBands.n_elem;
    index = (int)index/bandCombinations;
    return index;
}

/* Routine to compute the expected Sz spin value of the electron
and hole that form a given exciton. */
arma::cx_vec Result::spinX(int stateindex){

    arma::cx_vec coefs = eigvec.col(stateindex);
    
    // Initialize Sz for both electron and hole to zero
    arma::cx_double electronSpin = 0;
    arma::cx_double holeSpin = 0;
    double totalSpin = 0;
    int dimX = exciton.basisStates.n_rows;

    arma::cx_vec spinEigvalues = {1./2, -1./2};
    arma::cx_vec spinVector = arma::zeros<arma::cx_vec>(exciton.basisdim);
    int vecIterator = 0;
    for(int atomIndex = 0; atomIndex < exciton.natoms; atomIndex++){
        int species = exciton.motif.row(atomIndex)(3);
        int norbitals = exciton.orbitals(species);
        spinVector.subvec(vecIterator, vecIterator + norbitals - 1) = 
                          arma::kron(arma::ones(norbitals/2), spinEigvalues);
        vecIterator += exciton.orbitals(species);
    }
    
	arma::cx_vec eigvec, spinEigvec;

    // Initialize hole spin and electron spin operators
    int nbands = exciton.bandList.n_elem;
    int nvbands = exciton.valenceBands.n_elem;
    int ncbands = exciton.conductionBands.n_elem;
    int nbandsSq = nbands*nbands;
    int nvbands = exciton.valenceBands.n_elem;
    int ncbands = exciton.conductionBands.n_elem;
    int npairs = nvbands*ncbands;

    arma::cx_mat spinHole = arma::zeros<arma::cx_mat>(dimX, dimX);
    arma::cx_mat spinElectron = arma::zeros<arma::cx_mat>(dimX, dimX);

    arma::cx_mat spinHoleReduced = arma::zeros<arma::cx_mat>(nvbands, nvbands);
    arma::cx_mat spinElectronReduced = arma::zeros<arma::cx_mat>(ncbands, ncbands);

    arma::cx_mat vMatrix = arma::eye<arma::cx_mat>(nvbands, nvbands);
    arma::cx_mat cMatrix = arma::eye<arma::cx_mat>(ncbands, ncbands);

<<<<<<< HEAD
    // Initialize list of pairs of valence-conduction bands
    arma::mat bandPairs = arma::zeros(npairs, 2);
    int i = 0;
    for(double v : exciton.valenceBands){
        for(double c : exciton.conductionBands){
            bandPairs.row(i) = {v, c};
            i++;
        }
    }

    for(unsigned int k = 0; k < exciton.kpoints.n_rows; k++){
        for(int i = 0; i < nvbands; i++){
            int vIndex = exciton.bandToIndex[exciton.valenceBands(i)];
            for(int j = 0; j < nvbands; j++){
                int vIndex2 = exciton.bandToIndex[exciton.valenceBands(j)];
                eigvec = exciton.eigvecKStack.slice(k).col(vIndex);
                spinEigvec = eigvec % spinVector;
                eigvec = exciton.eigvecKStack.slice(k).col(vIndex2);
                spinHoleReduced(i,j) = arma::cdot(eigvec, spinEigvec);
            }
        }
        for(int i = 0; i < ncbands; i++){
            int cIndex = exciton.bandToIndex[exciton.conductionBands(i)];
            for(int j = 0; j < ncbands; j++){
                int cIndex2 = exciton.bandToIndex[exciton.conductionBands(j)];
                eigvec = exciton.eigvecKQStack.slice(k).col(cIndex);
                spinEigvec = eigvec % spinVector;
                eigvec = exciton.eigvecKQStack.slice(k).col(cIndex2);
                spinElectronReduced(i,j) = arma::cdot(eigvec, spinEigvec);
            }
        }
            
        spinHole.submat(k*npairs, k*npairs, (k+1)*npairs - 1, (k+1)*npairs - 1) = arma::kron(cMatrix, spinHoleReduced);
        spinElectron.submat(k*npairs, k*npairs, (k+1)*npairs - 1, (k+1)*npairs - 1) = arma::kron(spinElectronReduced, vMatrix);
=======
    for(unsigned int k = 0; k < exciton.kpoints.n_rows; k++){
        for(int i = 0; i < this->exciton.valenceBands.n_elem; i++){
            int vIndex = exciton.bandToIndex[exciton.valenceBands(i)];
            for(int j = 0; j < this->exciton.conductionBands.n_elem; j++){
                int cIndex = exciton.bandToIndex[exciton.conductionBands(j)];
                for(int i2 = 0; i2 < this->exciton.valenceBands.n_elem; i2++){
                    int vIndex2 = exciton.bandToIndex[exciton.valenceBands(i2)];
                    for(int j2 = 0; j2 < this->exciton.conductionBands.n_elem; j2++){
                        int cIndex2 = exciton.bandToIndex[exciton.conductionBands(j2)];

                        eigvec = exciton.eigvecKStack.slice(k).col(vIndex);
                        spinEigvec = eigvec % spinVector;
                        eigvec = exciton.eigvecKStack.slice(k).col(vIndex2);
                        spinHoleReduced(i + this->exciton.valenceBands.n_elem*j, 
                                        i2 + this->exciton.valenceBands.n_elem*j2) = arma::cdot(eigvec, spinEigvec);

                        eigvec = exciton.eigvecKQStack.slice(k).col(cIndex);
                        spinEigvec = eigvec % spinVector;
                        eigvec = exciton.eigvecKQStack.slice(k).col(cIndex2);
                        spinElectronReduced(i + this->exciton.valenceBands.n_elem*j, 
                                        i2 + this->exciton.valenceBands.n_elem*j2) = arma::cdot(eigvec, spinEigvec);

                    }
                }
            }
        }
        std::cout << __LINE__ << std::endl;
        spinHole.submat(k*nbandsSq, k*nbandsSq, (k+1)*nbandsSq - 1, (k+1)*nbandsSq - 1) = arma::kron(cMatrix, spinHoleReduced);
        spinElectron.submat(k*nbandsSq, k*nbandsSq, (k+1)*nbandsSq - 1, (k+1)*nbandsSq - 1) = arma::kron(spinElectronReduced, vMatrix);
>>>>>>> 855fc707
    }

    // Perform tensor products with the remaining quantum numbers
    holeSpin = -arma::cdot(coefs, spinHole*coefs);
    electronSpin = arma::cdot(coefs, spinElectron*coefs);
    totalSpin = real((holeSpin + electronSpin));
    
    
    arma::cx_vec results = {holeSpin, electronSpin, totalSpin};
    return results;
}

arma::cx_mat Result::diagonalizeC3(const arma::vec& states){
    arma::mat C3 = exciton.C3ExcitonBasisRep();
    arma::cx_mat degenerateSubspaceC3 = arma::zeros<arma::cx_mat>(states.n_elem, states.n_elem);
    arma::cx_vec state = eigvec.col(states(0));
    arma::cout << "First C3: " << arma::cdot(state, C3*state) << arma::endl;
    arma::cout << "Second C3: " << arma::cdot(state, C3*C3*state) << arma::endl;
    arma::cout << "Third C3: " << arma::cdot(state, C3*C3*C3*state) << arma::endl;
    for(unsigned int i = 0; i < states.n_elem; i++){
        for(unsigned int j = 0; j < states.n_elem; j++){
            arma::cx_vec rowState = eigvec.col(states(i));
            arma::cx_vec columnState = eigvec.col(states(j));

            degenerateSubspaceC3(i, j) = arma::cdot(rowState, C3*columnState);
        }
    }

    std::cout << degenerateSubspaceC3 << std::endl;
    arma::cx_vec eigvalC3;
    arma::cx_mat eigvecC3;
    arma::eig_gen(eigvalC3, eigvecC3, degenerateSubspaceC3);
    std::cout << "C3 eigval:\n" << eigvalC3 << std::endl;
    return eigvecC3;
}

arma::cx_mat Result::symmetrizeStates(const arma::cx_vec& state, const arma::cx_vec& degState){
    arma::mat C3 = exciton.C3ExcitonBasisRep();
    double alpha, phase;
    arma::vec values = arma::linspace(0, 1, 100);
    arma::vec phaseValues = arma::linspace(0, 2*PI, 100);
    std::complex<double> imag(0, 1);
    arma::cx_vec linearCombination, rotated;
    double target = -1;
    double scalar;
    for(double value : values){
        for(double theta : phaseValues){
            linearCombination = state*value*exp(imag*theta) + degState*sqrt(1 - value*value);
            rotated = C3*linearCombination;
            scalar = abs(arma::dot(linearCombination, rotated));
            if(target < scalar){
                target = scalar;
                alpha = value;
            }
        }
    }
    std::cout << "alpha value is: " << alpha << std::endl;
    arma::cx_vec symmetrizedState    = state*alpha*exp(imag*phase) + degState*sqrt(1 - alpha*alpha);
    arma::cx_vec degSymmetrizedState = state*sqrt(1 - alpha*alpha) - degState*alpha*exp(imag*phase);
    arma::cx_mat states(exciton.excitonbasisdim, 2);
    states.col(0) = symmetrizedState;
    states.col(1) = degSymmetrizedState;

    return states;
}

void Result::writeReciprocalAmplitude(const arma::cx_vec& statecoefs, FILE* textfile){
    fprintf(textfile, "kx\tky\tkz\tProb.\n");
    int nbandsCombinations = exciton.conductionBands.n_elem * exciton.valenceBands.n_elem;
    for (int i = 0; i < exciton.kpoints.n_rows; i++){
        double coef = 0;
        for(int nband = 0; nband < nbandsCombinations; nband++){
            coef += abs(statecoefs(nbandsCombinations*i + nband))*
                    abs(statecoefs(nbandsCombinations*i + nband));
        };
        coef /= arma::norm(exciton.kpoints.row(1) - exciton.kpoints.row(0)); // L2 norm instead of l2
        fprintf(textfile, "%11.8lf\t%11.8lf\t%11.8lf\t%11.8lf\n", 
                    exciton.kpoints.row(i)(0), exciton.kpoints.row(i)(1), exciton.kpoints.row(i)(2), coef);
    };
    fprintf(textfile, "#\n");
}

void Result::writeReciprocalAmplitude(int stateindex, FILE* textfile){
    arma::cx_vec statecoefs = eigvec.col(stateindex);
    writeReciprocalAmplitude(statecoefs, textfile);
};

/* Method to write the phase and module of each exciton coefficient. Note that this
routine is only intended to be used with excitons formed only with one electron-hole combination
for each k. */
void Result::writePhase(const arma::cx_vec& statecoefs, FILE* textfile){
    if(exciton.bandList.n_elem != 2){
        throw std::logic_error("writePhase requires only one valence and conduction bands");
    }
    fprintf(textfile, "kx\tky\tkz\tMod.\tArg.\n");
    int nbandsCombinations = exciton.conductionBands.n_elem * exciton.valenceBands.n_elem;
    double module, phase;
    for (int i = 0; i < exciton.kpoints.n_rows; i++){
        module = abs(statecoefs(i));
        phase = arg(statecoefs(i));
        fprintf(textfile, "%11.8lf\t%11.8lf\t%11.8lf\t%11.8lf\t%11.8lf\n", 
                    exciton.kpoints.row(i)(0), exciton.kpoints.row(i)(1), exciton.kpoints.row(i)(2), 
                    module, phase);
    };
    fprintf(textfile, "#\n");
}

void Result::writePhase(int stateindex, FILE* textfile){
    arma::cx_vec coefs = eigvec.col(stateindex);
    writePhase(coefs, textfile);
}

void Result::writeExtendedReciprocalAmplitude(const arma::cx_vec& statecoefs, FILE* textfile){
    int nbandsCombinations = exciton.conductionBands.n_elem * exciton.valenceBands.n_elem;
    double boxLimit = boundingBoxBZ();

    for (int i = 0; i < exciton.kpoints.n_rows; i++){
        double coef = 0;
        for(int nband = 0; nband < nbandsCombinations; nband++){
            coef += abs(statecoefs(nbandsCombinations*i + nband))*
                    abs(statecoefs(nbandsCombinations*i + nband));
        };
        coef /= arma::norm(exciton.kpoints.row(1) - exciton.kpoints.row(0)); // L2 norm instead of l2
        arma::mat cells = exciton.generateCombinations(3, exciton.ndim, true);
        for(unsigned int n = 0; n < cells.n_rows; n++){
            arma::rowvec cell = arma::rowvec(3);
            for(int j = 0; j < exciton.ndim; j++){
                cell += cells.row(n)(j)*exciton.reciprocalLattice.row(j);
            }
            arma::rowvec displaced_k = exciton.kpoints.row(i) + cell;
            if(abs(displaced_k(0)) < boxLimit && abs(displaced_k(1)) < boxLimit){
                fprintf(textfile, "%11.8lf\t%11.8lf\t%11.8lf\t%11.8lf\n", 
                    displaced_k(0), displaced_k(1), displaced_k(2), coef);
            }
        }
        
    };
    fprintf(textfile, "#\n");
}

void Result::writeExtendedReciprocalAmplitude(int stateindex, FILE* textfile){
    arma::cx_vec statecoefs = eigvec.col(stateindex);
    writeExtendedReciprocalAmplitude(statecoefs, textfile);
}

void Result::writeExtendedPhase(const arma::cx_vec& statecoefs, FILE* textfile){
    if(exciton.bandList.n_elem != 2){
        throw std::logic_error("writeExtendedPhase requires only one valence and conduction bands");
    }
    fprintf(textfile, "kx\tky\tkz\tMod.\tArg.\n");
    int nbandsCombinations = exciton.conductionBands.n_elem * exciton.valenceBands.n_elem;
    double boxLimit = boundingBoxBZ();
    double module, phase;
    for (int i = 0; i < exciton.kpoints.n_rows; i++){
        module = abs(statecoefs(i));
        module /= arma::norm(exciton.kpoints.row(1) - exciton.kpoints.row(0)); // L2 norm instead of l2

        phase = arg(statecoefs(i));
        
        arma::mat cells = exciton.generateCombinations(3, exciton.ndim, true);
        for(unsigned int n = 0; n < cells.n_rows; n++){
            arma::rowvec cell = cells.row(n)(0)*exciton.reciprocalLattice.row(0) + 
                                cells.row(n)(1)*exciton.reciprocalLattice.row(1);
            arma::rowvec displaced_k = exciton.kpoints.row(i) + cell;
            if(abs(displaced_k(0)) < boxLimit && abs(displaced_k(1)) < boxLimit){
                fprintf(textfile, "%11.8lf\t%11.8lf\t%11.8lf\t%11.8lf\t%11.8lf\n", 
                    displaced_k(0), displaced_k(1), displaced_k(2), module, phase);
            }
        }
        
    };
    fprintf(textfile, "#\n");
}

void Result::writeExtendedPhase(int stateindex, FILE* textfile){
    arma::cx_vec statecoefs = eigvec.col(stateindex);
    writeExtendedPhase(statecoefs, textfile);
}

void Result::writeRealspaceAmplitude(const arma::cx_vec& statecoefs, int holeIndex,
                                     const arma::rowvec& holeCell, FILE* textfile, int ncells){

    arma::rowvec holePosition = exciton.motif.row(holeIndex).subvec(0, 2) + holeCell;
    fprintf(textfile, "%11.8lf\t%11.8lf\t%14.11lf\n", holePosition(0), holePosition(1), 0.0);

    double radius = arma::norm(exciton.bravaisLattice.row(0)) * ncells;
    arma::mat cellCombinations = exciton.truncateSupercell(exciton.ncell, radius);
    arma::vec coefs = arma::zeros(cellCombinations.n_rows*exciton.motif.n_rows);
    int it = 0;

    // Compute probabilities
    for(unsigned int cellIndex = 0; cellIndex < cellCombinations.n_rows; cellIndex++){
        arma::rowvec cell = cellCombinations.row(cellIndex);
        for (unsigned int atomIndex = 0; atomIndex < exciton.motif.n_rows; atomIndex++){
            //coefs(it) = atomCoefficientSquared(atomIndex, cell, holeCell, RScoefs);
            coefs(it) = realSpaceWavefunction(statecoefs, atomIndex, holeIndex, cell, holeCell);
            it++;
        }
    }

    // Write probabilities to file
    it = 0;
    for(unsigned int cellIndex = 0; cellIndex < cellCombinations.n_rows; cellIndex++){
        arma::rowvec cell = cellCombinations.row(cellIndex);
        for(unsigned int atomIndex = 0; atomIndex < exciton.motif.n_rows; atomIndex++){
            arma::rowvec position = exciton.motif.row(atomIndex).subvec(0, 2) + cell;
            fprintf(textfile, "%11.8lf\t%11.8lf\t%14.11lf\n",
                            position(0), position(1), coefs(it));
            it++;
        }
    }
    fprintf(textfile, "#\n");                              
}

void Result::writeRealspaceAmplitude(int stateindex, int holeIndex, 
                                     const arma::rowvec& holeCell, FILE* textfile, int ncells){

    arma::cx_vec statecoefs = eigvec.col(stateindex);
    writeRealspaceAmplitude(statecoefs, holeIndex, holeCell, textfile, ncells);
}

/* Method to write the eigenvalues into a file. Requires pointer to file, and has optional
argument n to specify the number of eigenvalues to write (ascending order). */
void Result::writeEigenvalues(FILE* textfile, int n){

    if(n > exciton.ncell || n < 0){
        throw std::invalid_argument("Optional argument n must be a positive integer equal or below basisdim");
    }

    fprintf(textfile, "%d\t", exciton.excitonbasisdim);
    int maxEigval = (n == 0) ? exciton.excitonbasisdim : n;  
    for(unsigned int i = 0; i < maxEigval; i++){
        fprintf(textfile, "%11.7lf\t", eigval(i));
    }
    fprintf(textfile, "\n");
}

/* Method to write eigenstates into a file. Has optional argument n to specify the number of states
to write (in ascending energy order) */
void Result::writeStates(FILE* textfile, int n){
    if(n > exciton.ncell || n < 0){
        throw std::invalid_argument("Optional argument n must be a positive integer equal or below basisdim");
    }
    // First write basis
    fprintf(textfile, "%d\n", exciton.excitonbasisdim);
    for(unsigned int i = 0; i < exciton.excitonbasisdim; i++){
        arma::irowvec state = exciton.basisStates.row(i);
        arma::rowvec kpoint = exciton.kpoints.row(state(2));
        int v = state(0);
        int c = state(1);
        fprintf(textfile, "%11.7lf\t%11.7lf\t%11.7lf\t%d\t%d\n", 
                kpoint(0), kpoint(1), kpoint(2), v, c);
    }

    int nstates = (n == 0) ? exciton.excitonbasisdim : n;  
    for(unsigned int i = 0; i < nstates; i++){
        for(unsigned int j = 0; j < exciton.excitonbasisdim; j++){
            fprintf(textfile, "%11.7lf\t%11.7lf\t", 
                    real(eigvec.col(i)(j)), imag(eigvec.col(i)(j)));
        }
        fprintf(textfile, "\n");
    }
}

void Result::writeAbsorptionSpectrum(FILE* textfile, double broadening){
    // TODO
}

double Result::fourierTransformExciton(int stateindex, const arma::rowvec& electron_position, 
                                       const arma::rowvec& hole_position){

    arma::cx_vec coefs = eigvec.col(stateindex);

    int kBlock = 0;
    int kBlockEnd = 0;

    int dimTB = exciton.basisdim;
    int nk = exciton.nk;
    arma::cx_double ft;
    std::complex<double> imag(0,1);
    // Matrix dimension is: #orbitals*#motif*#orbitals

    for (int i = 0; i < nk; i++){

        kBlockEnd += (exciton.excitonbasisdim/nk);
        
        arma::cx_vec A = coefs(arma::span(kBlock, kBlockEnd - 1));
        //arma::cx_vec v = exciton.eigvecKStack.slice(i).col();
        //arma::cx_vec c = exciton.eigvecKStack.slice(i).col();
        double summed_coefs = pow(arma::norm(A), 2);

        ft += summed_coefs * std::exp(-imag*arma::dot(exciton.kpoints.row(i), electron_position - hole_position));

        kBlock = kBlockEnd;
    };
    double result = std::real(ft);

    return result;
}

// Routine to determine the size of a box that contains the reciprocal unit cell as given
// by the BZ mesh. Intended to use with full BZ meshes. Returns half the side of the box.
double Result::boundingBoxBZ(){
    double max_x = arma::max(exciton.kpoints.col(0));
    double max_y = arma::max(exciton.kpoints.col(1));

    double value = (max_x > max_y) ? max_x : max_y;
    return value;
}

double Result::realSpaceWavefunction(const arma::cx_vec& BSEcoefs, int electronIndex, int holeIndex,
                             const arma::rowvec& eCell, const arma::rowvec& hCell){

    std::complex<double> imag(0, 1);
    double totalAmplitude = 0;
    arma::cx_vec eigvec = arma::cx_vec(BSEcoefs);
    int eOrbitals = exciton.orbitals(exciton.motif.row(electronIndex)(3));
    int hOrbitals = exciton.orbitals(exciton.motif.row(holeIndex)(3));

    // Compute index corresponding to electron and hole
    int eIndex = 0;
    int hIndex = 0;
    for(unsigned int i = 0; i < electronIndex; i++){
        eIndex += exciton.orbitals(exciton.motif.row(i)(3));
    }
    for(unsigned int i = 0; i < holeIndex; i++){
        hIndex += exciton.orbitals(exciton.motif.row(i)(3));
    }
    eigvec = addExponential(eigvec, eCell - hCell);

    for(int alpha = 0; alpha < eOrbitals; alpha++){
        for(int beta = 0; beta < hOrbitals; beta++){

        arma::cx_cube c = exciton.eigvecKQStack.tube(eIndex + alpha, exciton.valenceBands.n_elem, 
                                eIndex + alpha, exciton.valenceBands.n_elem + exciton.conductionBands.n_elem - 1);
        arma::cx_rowvec cFlat = arma::reshape(c, 1, c.n_elem, 1);
        arma::cx_rowvec cExtended = arma::kron(cFlat, arma::ones<arma::cx_rowvec>(exciton.valenceBands.n_elem));

        arma::cx_cube v = exciton.eigvecKStack.tube(hIndex + beta, 0, 
                                hIndex + beta, exciton.valenceBands.n_elem - 1);

        arma::cx_rowvec vFlat = arma::reshape(v, 1, v.n_elem, 1);
        arma::cx_rowvec vExtended = arma::zeros<arma::cx_rowvec>(vFlat.n_elem*exciton.conductionBands.n_elem);
        int blockSize = exciton.conductionBands.n_elem * exciton.valenceBands.n_elem;
        for(unsigned int i = 0; i < exciton.nk; i++){
            vExtended.subvec(i*blockSize, (i + 1)*blockSize - 1) = arma::kron(arma::ones<arma::cx_rowvec>(exciton.conductionBands.n_elem), 
                                                        vFlat.subvec(i*exciton.valenceBands.n_elem, (i + 1)*exciton.valenceBands.n_elem - 1));
        }
        
        arma::cx_rowvec coefs = cExtended % arma::conj(vExtended);

        totalAmplitude += std::norm(arma::dot(coefs, eigvec));    
        }
    }

    return totalAmplitude;
};

arma::cx_vec Result::addExponential(arma::cx_vec& coefs, const arma::rowvec& cell){

    arma::vec product = exciton.kpoints * cell.t();
    std::complex<double> imag(0, 1);
    arma::cx_vec exponentials = arma::exp(imag*product);
    int nBandCombinations = exciton.valenceBands.n_elem*exciton.conductionBands.n_elem;
    exponentials = arma::kron(exponentials, arma::ones<arma::cx_vec>(nBandCombinations));

    coefs = coefs % exponentials;

    return coefs;
}


// This routine requires having ALL eigenvectors from the Bloch Hamiltonian, otherwise it is not possible to compute.
// Meaning bool storeAllVectors must be set to TRUE when initializing the exciton object.
std::complex<double> Result::densityMatrix(Exciton& exciton, const arma::cx_vec& BSEcoefs, 
                                    int eIndex, int hIndex){

    std::complex<double> rho;
    int nk = exciton.nk;
    int nc = exciton.conductionBands.n_elem;
    int nv = exciton.valenceBands.n_elem;

    for (int i = 0; i < exciton.basisStates.n_rows; i++){
        arma::irowvec state = exciton.basisStates.row(i);
        int v = state(0);
        int c = state(1);
        int vI = i%nv;
        int cI = (int)(i/nv)%nc;
        int kIndex = state(2);
        arma::rowvec k = exciton.kpoints.row(kIndex);

        // Conduction term
        for (int cIndex = 0; cIndex < nc; cIndex++){
            int c2 = exciton.conductionBands(cIndex);
            rho += std::conj(BSEcoefs(vI + cIndex*nv + kIndex*nc*nv))*BSEcoefs(i)*
                    std::conj(exciton.eigvecKQStack.slice(kIndex)(eIndex, c2))*
                    exciton.eigvecKQStack.slice(kIndex)(hIndex, c);
        }
        // Valence term
        for (int vIndex = 0; vIndex < nv; vIndex++){
            int v2 = exciton.valenceBands(vIndex);
            rho -= std::conj(BSEcoefs(vIndex + cI*nv + kIndex*nc*nv))*BSEcoefs(i)*
                    std::conj(exciton.eigvecKStack.slice(kIndex)(eIndex, v))*
                    exciton.eigvecKStack.slice(kIndex)(hIndex, v2);
        }
    }
    
    // Fermi sea term;
    for(int i = 0; i < exciton.kpoints.n_rows; i++){
        arma::cx_rowvec blochState = exciton.eigvecKStack.slice(i).row(eIndex);
        blochState = blochState(arma::span(0, exciton.fermiLevel));
        arma::cx_rowvec blochState2 = exciton.eigvecKStack.slice(i).row(hIndex);
        blochState2 = blochState2(arma::span(0, exciton.fermiLevel));

        rho += arma::cdot(blochState, blochState2);
    }

    return rho;
};

// This routine requires having ALL eigenvectors from the Bloch Hamiltonian, otherwise it is not possible to compute.
// Meaning bool storeAllVectors must be set to TRUE when initializing the exciton object.
std::complex<double> Result::densityMatrixK(int kIndex, Exciton& exciton, const arma::cx_vec& BSEcoefs, 
                                    int eIndex, int hIndex){

    std::complex<double> rho;
    int nk = exciton.nk;
    int nc = exciton.conductionBands.n_elem;
    int nv = exciton.valenceBands.n_elem;

    for (int cIndex = 0; cIndex < nc; cIndex++){
        for (int vIndex = 0; vIndex < nv; vIndex++){
            int v = exciton.valenceBands(vIndex);
            int c = exciton.conductionBands(cIndex);
            arma::rowvec k = exciton.kpoints.row(kIndex);

            // Conduction term
            for (int cIndex2 = 0; cIndex2 < nc; cIndex2++){
                int c2 = exciton.conductionBands(cIndex2);
                rho += std::conj(BSEcoefs(vIndex + cIndex2*nv + kIndex*nc*nv))*
                        BSEcoefs(vIndex + cIndex*nv + kIndex*nc*nv)*
                        std::conj(exciton.eigvecKStack.slice(kIndex)(eIndex, c2))*
                        exciton.eigvecKStack.slice(kIndex)(hIndex, c);
            }
            // Valence term
            for (int vIndex2 = 0; vIndex2 < nv; vIndex2++){
                int v2 = exciton.valenceBands(vIndex2);
                rho -= std::conj(BSEcoefs(vIndex2 + cIndex*nv + kIndex*nc*nv))*
                        BSEcoefs(vIndex + cIndex*nv + kIndex*nc*nv)*
                        std::conj(exciton.eigvecKStack.slice(kIndex)(eIndex, v))*
                        exciton.eigvecKStack.slice(kIndex)(hIndex, v2);
            }
        }
    }

    // Fermi sea term;
    arma::cx_rowvec blochState = exciton.eigvecKStack.slice(kIndex).row(eIndex);
    blochState = blochState(arma::span(0, exciton.fermiLevel));
    arma::cx_rowvec blochState2 = exciton.eigvecKStack.slice(kIndex).row(hIndex);
    blochState2 = blochState2(arma::span(0, exciton.fermiLevel));

    rho += arma::cdot(blochState, blochState2);
    return rho;
};

}<|MERGE_RESOLUTION|>--- conflicted
+++ resolved
@@ -96,7 +96,6 @@
     arma::cx_mat vMatrix = arma::eye<arma::cx_mat>(nvbands, nvbands);
     arma::cx_mat cMatrix = arma::eye<arma::cx_mat>(ncbands, ncbands);
 
-<<<<<<< HEAD
     // Initialize list of pairs of valence-conduction bands
     arma::mat bandPairs = arma::zeros(npairs, 2);
     int i = 0;
@@ -131,37 +130,6 @@
             
         spinHole.submat(k*npairs, k*npairs, (k+1)*npairs - 1, (k+1)*npairs - 1) = arma::kron(cMatrix, spinHoleReduced);
         spinElectron.submat(k*npairs, k*npairs, (k+1)*npairs - 1, (k+1)*npairs - 1) = arma::kron(spinElectronReduced, vMatrix);
-=======
-    for(unsigned int k = 0; k < exciton.kpoints.n_rows; k++){
-        for(int i = 0; i < this->exciton.valenceBands.n_elem; i++){
-            int vIndex = exciton.bandToIndex[exciton.valenceBands(i)];
-            for(int j = 0; j < this->exciton.conductionBands.n_elem; j++){
-                int cIndex = exciton.bandToIndex[exciton.conductionBands(j)];
-                for(int i2 = 0; i2 < this->exciton.valenceBands.n_elem; i2++){
-                    int vIndex2 = exciton.bandToIndex[exciton.valenceBands(i2)];
-                    for(int j2 = 0; j2 < this->exciton.conductionBands.n_elem; j2++){
-                        int cIndex2 = exciton.bandToIndex[exciton.conductionBands(j2)];
-
-                        eigvec = exciton.eigvecKStack.slice(k).col(vIndex);
-                        spinEigvec = eigvec % spinVector;
-                        eigvec = exciton.eigvecKStack.slice(k).col(vIndex2);
-                        spinHoleReduced(i + this->exciton.valenceBands.n_elem*j, 
-                                        i2 + this->exciton.valenceBands.n_elem*j2) = arma::cdot(eigvec, spinEigvec);
-
-                        eigvec = exciton.eigvecKQStack.slice(k).col(cIndex);
-                        spinEigvec = eigvec % spinVector;
-                        eigvec = exciton.eigvecKQStack.slice(k).col(cIndex2);
-                        spinElectronReduced(i + this->exciton.valenceBands.n_elem*j, 
-                                        i2 + this->exciton.valenceBands.n_elem*j2) = arma::cdot(eigvec, spinEigvec);
-
-                    }
-                }
-            }
-        }
-        std::cout << __LINE__ << std::endl;
-        spinHole.submat(k*nbandsSq, k*nbandsSq, (k+1)*nbandsSq - 1, (k+1)*nbandsSq - 1) = arma::kron(cMatrix, spinHoleReduced);
-        spinElectron.submat(k*nbandsSq, k*nbandsSq, (k+1)*nbandsSq - 1, (k+1)*nbandsSq - 1) = arma::kron(spinElectronReduced, vMatrix);
->>>>>>> 855fc707
     }
 
     // Perform tensor products with the remaining quantum numbers
